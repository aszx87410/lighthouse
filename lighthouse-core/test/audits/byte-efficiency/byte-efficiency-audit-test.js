--- conflicted
+++ resolved
@@ -224,12 +224,8 @@
     settings = {throttlingMethod: 'simulate', throttling: ultraSlowThrottling};
     result = await MockAudit.audit(artifacts, {settings});
     // expect lots of savings
-<<<<<<< HEAD
-    assert.equal(result.rawValue, 22130);
-=======
     expect(result.rawValue).not.toBeLessThan(5000);
     expect(result.rawValue).toMatchSnapshot();
->>>>>>> acea63d4
   });
 
   it('should allow overriding of computeWasteWithTTIGraph', async () => {
