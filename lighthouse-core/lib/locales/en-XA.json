--- conflicted
+++ resolved
@@ -84,7 +84,7 @@
     "message": "Â ĺôńĝ ćâćĥé l̂íf̂ét̂ím̂é ĉán̂ śp̂éêd́ ûṕ r̂ép̂éât́ v̂íŝít̂ś t̂ó ŷóûŕ p̂áĝé. [L̂éâŕn̂ ḿôŕê](h́t̂t́p̂ś://d̂év̂él̂óp̂ér̂ś.ĝóôǵl̂é.ĉóm̂/ẃêb́/t̂óôĺŝ/ĺîǵĥt́ĥóûśê/áûd́ît́ŝ/ćâćĥé-p̂ól̂íĉý)."
   },
   "lighthouse-core/audits/byte-efficiency/uses-long-cache-ttl.js | displayValue": {
-    "message": "{itemCount, plural,\n    one {1 resource found}\n    other {# resources found}\n    }"
+    "message": "{itemCount, plural,\n    =1 {1 resource found}\n    other {# resources found}\n    }"
   },
   "lighthouse-core/audits/byte-efficiency/uses-optimized-images.js | title": {
     "message": "Êf́f̂íĉíêńt̂ĺŷ én̂ćôd́ê ím̂áĝéŝ"
@@ -117,7 +117,7 @@
     "message": "T̂h́ê Ćr̂ít̂íĉál̂ Ŕêq́ûéŝt́ Ĉh́âín̂ś b̂él̂óŵ śĥóŵ ýôú ŵh́ât́ r̂éŝóûŕĉéŝ ár̂é îśŝúêd́ ŵít̂h́ â h́îǵĥ ṕr̂íôŕît́ŷ. Ćôńŝíd̂ér̂ ŕêd́ûćîńĝ t́ĥé l̂én̂ǵt̂h́ ôf́ ĉh́âín̂ś, r̂éd̂úĉín̂ǵ t̂h́ê d́ôẃn̂ĺôád̂ śîźê óf̂ ŕêśôúr̂ćêś, ôŕ d̂éf̂ér̂ŕîńĝ t́ĥé d̂óŵńl̂óâd́ ôf́ ûńn̂éĉéŝśâŕŷ ŕêśôúr̂ćêś t̂ó îḿp̂ŕôv́ê ṕâǵê ĺôád̂. [Ĺêár̂ń m̂ór̂é](ĥt́t̂ṕŝ://d́êv́êĺôṕêŕŝ.ǵôóĝĺê.ćôḿ/ŵéb̂/t́ôól̂ś/l̂íĝh́t̂h́ôúŝé/âúd̂ít̂ś/ĉŕît́îćâĺ-r̂éq̂úêśt̂-ćĥáîńŝ)."
   },
   "lighthouse-core/audits/critical-request-chains.js | displayValue": {
-    "message": "{itemCount, plural,\n    one {1 chain found}\n    other {# chains found}\n    }"
+    "message": "{itemCount, plural,\n    =1 {1 chain found}\n    other {# chains found}\n    }"
   },
   "lighthouse-core/audits/dobetterweb/dom-size.js | title": {
     "message": "Âv́ôíd̂ś âń êx́ĉéŝśîv́ê D́ÔḾ ŝíẑé"
@@ -138,7 +138,7 @@
     "message": "M̂áx̂ím̂úm̂ Ćĥíl̂d́r̂én̂"
   },
   "lighthouse-core/audits/dobetterweb/dom-size.js | displayValue": {
-    "message": "{itemCount, plural,\n    one {1 node}\n    other {# nodes}\n    }"
+    "message": "{itemCount, plural,\n    =1 {1 node}\n    other {# nodes}\n    }"
   },
   "lighthouse-core/audits/font-display.js | title": {
     "message": "Âĺl̂ t́êx́t̂ ŕêḿâín̂ś v̂íŝíb̂ĺê d́ûŕîńĝ ẃêb́f̂ón̂t́ l̂óâd́ŝ"
@@ -219,7 +219,7 @@
     "message": "Ĉón̂śîd́êŕ îńŝt́r̂úm̂én̂t́îńĝ ýôúr̂ áp̂ṕ ŵít̂h́ t̂h́ê Úŝér̂ T́îḿîńĝ ÁP̂Í t̂ó ĉŕêát̂é ĉúŝt́ôḿ, r̂éâĺ-ŵór̂ĺd̂ ḿêáŝúr̂ém̂én̂t́ŝ óf̂ ḱêý ûśêŕ êx́p̂ér̂íêńĉéŝ. [Ĺêár̂ń m̂ór̂é](ĥt́t̂ṕŝ://d́êv́êĺôṕêŕŝ.ǵôóĝĺê.ćôḿ/ŵéb̂/t́ôól̂ś/l̂íĝh́t̂h́ôúŝé/âúd̂ít̂ś/ûśêŕ-t̂ím̂ín̂ǵ)."
   },
   "lighthouse-core/audits/user-timings.js | displayValue": {
-    "message": "{itemCount, plural,\n    one {1 user timing}\n    other {# user timings}\n    }"
+    "message": "{itemCount, plural,\n    =1 {1 user timing}\n    other {# user timings}\n    }"
   },
   "lighthouse-core/audits/uses-rel-preconnect.js | title": {
     "message": "Âv́ôíd̂ ḿûĺt̂íp̂ĺê, ćôśt̂ĺŷ ŕôún̂d́ t̂ŕîṕŝ t́ô án̂ý ôŕîǵîń"
@@ -275,12 +275,8 @@
   "lighthouse-core/lib/i18n.js | columnWastedMs": {
     "message": "P̂ót̂én̂t́îál̂ Śâv́îńĝś (m̂ś)"
   },
-<<<<<<< HEAD
   "lighthouse-core/lib/i18n.js | columnTimeSpent": {
     "message": "T̂ím̂é Ŝṕêńt̂"
-=======
-  "lighthouse-core/lib/i18n.js | displayValueWastedMs": {
-    "message": "P̂ót̂én̂t́îál̂ śâv́îńĝś ôf́ {wastedMs, number, milliseconds} m̂ś"
   },
   "lighthouse-core/report/html/renderer/util.js | varianceDisclaimer": {
     "message": "V̂ál̂úêś âŕê éŝt́îḿât́êd́ âńd̂ ḿâý v̂ár̂ý."
@@ -317,6 +313,5 @@
   },
   "lighthouse-core/report/html/renderer/util.js | scorescaleLabel": {
     "message": "Ŝćôŕê śĉál̂é:"
->>>>>>> eda3a3e2
   }
 }