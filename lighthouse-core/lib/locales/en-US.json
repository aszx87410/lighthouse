{
  "lighthouse-core/audits/bootup-time.js | title": {
    "message": "JavaScript boot-up time"
  },
  "lighthouse-core/audits/bootup-time.js | failureTitle": {
    "message": "JavaScript boot-up time is too high"
  },
  "lighthouse-core/audits/bootup-time.js | description": {
    "message": "Consider reducing the time spent parsing, compiling, and executing JS. You may find delivering smaller JS payloads helps with this. [Learn more](https://developers.google.com/web/tools/lighthouse/audits/bootup)."
  },
  "lighthouse-core/audits/bootup-time.js | columnTotal": {
    "message": "Total"
  },
  "lighthouse-core/audits/bootup-time.js | columnScriptEval": {
    "message": "Script Evaluation"
  },
  "lighthouse-core/audits/bootup-time.js | columnScriptParse": {
    "message": "Script Parse"
  },
  "lighthouse-core/audits/bootup-time.js | chromeExtensionsWarning": {
    "message": "Chrome extensions negatively affected this page's load performance. Try auditing the page in incognito mode or from a clean Chrome profile."
  },
  "lighthouse-core/audits/byte-efficiency/efficient-animated-content.js | title": {
    "message": "Use video formats for animated content"
  },
  "lighthouse-core/audits/byte-efficiency/efficient-animated-content.js | description": {
    "message": "Large GIFs are inefficient for delivering animated content. Consider using MPEG4/WebM videos for animations and PNG/WebP for static images instead of GIF to save network bytes. [Learn more](https://developers.google.com/web/fundamentals/performance/optimizing-content-efficiency/replace-animated-gifs-with-video/)"
  },
  "lighthouse-core/audits/byte-efficiency/offscreen-images.js | title": {
    "message": "Defer offscreen images"
  },
  "lighthouse-core/audits/byte-efficiency/offscreen-images.js | description": {
    "message": "Consider lazy-loading offscreen and hidden images after all critical resources have finished loading to lower time to interactive. [Learn more](https://developers.google.com/web/tools/lighthouse/audits/offscreen-images)."
  },
  "lighthouse-core/audits/byte-efficiency/render-blocking-resources.js | title": {
    "message": "Eliminate render-blocking resources"
  },
  "lighthouse-core/audits/byte-efficiency/render-blocking-resources.js | description": {
    "message": "Resources are blocking the first paint of your page. Consider delivering critical JS/CSS inline and deferring all non-critical JS/styles. [Learn more](https://developers.google.com/web/tools/lighthouse/audits/blocking-resources)."
  },
  "lighthouse-core/audits/byte-efficiency/total-byte-weight.js | title": {
    "message": "Avoids enormous network payloads"
  },
  "lighthouse-core/audits/byte-efficiency/total-byte-weight.js | failureTitle": {
    "message": "Has enormous network payloads"
  },
  "lighthouse-core/audits/byte-efficiency/total-byte-weight.js | description": {
    "message": "Large network payloads cost users real money and are highly correlated with long load times. [Learn more](https://developers.google.com/web/tools/lighthouse/audits/network-payloads)."
  },
  "lighthouse-core/audits/byte-efficiency/total-byte-weight.js | displayValue": {
    "message": "Total size was {totalBytes, number, bytes} KB"
  },
  "lighthouse-core/audits/byte-efficiency/unminified-css.js | title": {
    "message": "Minify CSS"
  },
  "lighthouse-core/audits/byte-efficiency/unminified-css.js | description": {
    "message": "Minifying CSS files can reduce network payload sizes. [Learn more](https://developers.google.com/web/tools/lighthouse/audits/minify-css)."
  },
  "lighthouse-core/audits/byte-efficiency/unminified-javascript.js | title": {
    "message": "Minify JavaScript"
  },
  "lighthouse-core/audits/byte-efficiency/unminified-javascript.js | description": {
    "message": "Minifying JavaScript files can reduce payload sizes and script parse time. [Learn more](https://developers.google.com/speed/docs/insights/MinifyResources)."
  },
  "lighthouse-core/audits/byte-efficiency/unused-css-rules.js | title": {
    "message": "Defer unused CSS"
  },
  "lighthouse-core/audits/byte-efficiency/unused-css-rules.js | description": {
    "message": "Remove unused rules from stylesheets to reduce unnecessary bytes consumed by network activity. [Learn more](https://developers.google.com/web/tools/lighthouse/audits/unused-css)."
  },
  "lighthouse-core/audits/byte-efficiency/unused-javascript.js | title": {
    "message": "Unused JavaScript"
  },
  "lighthouse-core/audits/byte-efficiency/unused-javascript.js | description": {
    "message": "Remove unused JavaScript to reduce bytes consumed by network activity."
  },
  "lighthouse-core/audits/byte-efficiency/uses-long-cache-ttl.js | title": {
    "message": "Uses efficient cache policy on static assets"
  },
  "lighthouse-core/audits/byte-efficiency/uses-long-cache-ttl.js | failureTitle": {
    "message": "Uses inefficient cache policy on static assets"
  },
  "lighthouse-core/audits/byte-efficiency/uses-long-cache-ttl.js | description": {
    "message": "A long cache lifetime can speed up repeat visits to your page. [Learn more](https://developers.google.com/web/tools/lighthouse/audits/cache-policy)."
  },
  "lighthouse-core/audits/byte-efficiency/uses-long-cache-ttl.js | displayValue": {
    "message": "{itemCount, plural,\n    one {1 resource found}\n    other {# resources found}\n    }"
  },
  "lighthouse-core/audits/byte-efficiency/uses-optimized-images.js | title": {
    "message": "Efficiently encode images"
  },
  "lighthouse-core/audits/byte-efficiency/uses-optimized-images.js | description": {
    "message": "Optimized images load faster and consume less cellular data. [Learn more](https://developers.google.com/web/tools/lighthouse/audits/optimize-images)."
  },
  "lighthouse-core/audits/byte-efficiency/uses-responsive-images.js | title": {
    "message": "Properly size images"
  },
  "lighthouse-core/audits/byte-efficiency/uses-responsive-images.js | description": {
    "message": "Serve images that are appropriately-sized to save cellular data and improve load time. [Learn more](https://developers.google.com/web/tools/lighthouse/audits/oversized-images)."
  },
  "lighthouse-core/audits/byte-efficiency/uses-text-compression.js | title": {
    "message": "Enable text compression"
  },
  "lighthouse-core/audits/byte-efficiency/uses-text-compression.js | description": {
    "message": "Text-based responses should be served with compression (gzip, deflate or brotli) to minimize total network bytes. [Learn more](https://developers.google.com/web/tools/lighthouse/audits/text-compression)."
  },
  "lighthouse-core/audits/byte-efficiency/uses-webp-images.js | title": {
    "message": "Serve images in next-gen formats"
  },
  "lighthouse-core/audits/byte-efficiency/uses-webp-images.js | description": {
    "message": "Image formats like JPEG 2000, JPEG XR, and WebP often provide better compression than PNG or JPEG, which means faster downloads and less data consumption. [Learn more](https://developers.google.com/web/tools/lighthouse/audits/webp)."
  },
  "lighthouse-core/audits/critical-request-chains.js | title": {
    "message": "Critical Request Chains"
  },
  "lighthouse-core/audits/critical-request-chains.js | description": {
    "message": "The Critical Request Chains below show you what resources are issued with a high priority. Consider reducing the length of chains, reducing the download size of resources, or deferring the download of unnecessary resources to improve page load. [Learn more](https://developers.google.com/web/tools/lighthouse/audits/critical-request-chains)."
  },
  "lighthouse-core/audits/critical-request-chains.js | displayValue": {
    "message": "{itemCount, plural,\n    one {1 chain found}\n    other {# chains found}\n    }"
  },
  "lighthouse-core/audits/dobetterweb/dom-size.js | title": {
    "message": "Avoids an excessive DOM size"
  },
  "lighthouse-core/audits/dobetterweb/dom-size.js | failureTitle": {
    "message": "Uses an excessive DOM size"
  },
  "lighthouse-core/audits/dobetterweb/dom-size.js | description": {
    "message": "Browser engineers recommend pages contain fewer than ~1,500 DOM nodes. The sweet spot is a tree depth < 32 elements and fewer than 60 children/parent element. A large DOM can increase memory usage, cause longer [style calculations](https://developers.google.com/web/fundamentals/performance/rendering/reduce-the-scope-and-complexity-of-style-calculations), and produce costly [layout reflows](https://developers.google.com/speed/articles/reflow). [Learn more](https://developers.google.com/web/tools/lighthouse/audits/dom-size)."
  },
  "lighthouse-core/audits/dobetterweb/dom-size.js | columnDOMNodes": {
    "message": "Total DOM Nodes"
  },
  "lighthouse-core/audits/dobetterweb/dom-size.js | columnDOMDepth": {
    "message": "Maximum DOM Depth"
  },
  "lighthouse-core/audits/dobetterweb/dom-size.js | columnDOMWidth": {
    "message": "Maximum Children"
  },
  "lighthouse-core/audits/dobetterweb/dom-size.js | displayValue": {
    "message": "{itemCount, plural,\n    one {1 node}\n    other {# nodes}\n    }"
  },
  "lighthouse-core/audits/font-display.js | title": {
    "message": "All text remains visible during webfont loads"
  },
  "lighthouse-core/audits/font-display.js | failureTitle": {
    "message": "Text is invisible while webfonts are loading"
  },
  "lighthouse-core/audits/font-display.js | description": {
    "message": "Leverage the font-display CSS feature to ensure text is user-visible while webfonts are loading. [Learn more](https://developers.google.com/web/updates/2016/02/font-display)."
  },
  "lighthouse-core/audits/mainthread-work-breakdown.js | title": {
    "message": "Minimizes main thread work"
  },
  "lighthouse-core/audits/mainthread-work-breakdown.js | failureTitle": {
    "message": "Has significant main thread work"
  },
  "lighthouse-core/audits/mainthread-work-breakdown.js | description": {
    "message": "Consider reducing the time spent parsing, compiling and executing JS. You may find delivering smaller JS payloads helps with this."
  },
  "lighthouse-core/audits/mainthread-work-breakdown.js | columnCategory": {
    "message": "Category"
  },
  "lighthouse-core/audits/metrics/estimated-input-latency.js | title": {
    "message": "Estimated Input Latency"
  },
  "lighthouse-core/audits/metrics/estimated-input-latency.js | description": {
    "message": "The score above is an estimate of how long your app takes to respond to user input, in milliseconds, during the busiest 5s window of page load. If your latency is higher than 50 ms, users may perceive your app as laggy. [Learn more](https://developers.google.com/web/tools/lighthouse/audits/estimated-input-latency)."
  },
  "lighthouse-core/audits/metrics/first-contentful-paint.js | title": {
    "message": "First Contentful Paint"
  },
  "lighthouse-core/audits/metrics/first-contentful-paint.js | description": {
    "message": "First contentful paint marks the time at which the first text/image is painted. [Learn more](https://developers.google.com/web/fundamentals/performance/user-centric-performance-metrics#first_paint_and_first_contentful_paint)."
  },
  "lighthouse-core/audits/metrics/first-cpu-idle.js | title": {
    "message": "First CPU Idle"
  },
  "lighthouse-core/audits/metrics/first-cpu-idle.js | description": {
    "message": "First CPU Idle marks the first time at which the page's main thread is quiet enough to handle input. [Learn more](https://developers.google.com/web/tools/lighthouse/audits/first-interactive)."
  },
  "lighthouse-core/audits/metrics/first-meaningful-paint.js | title": {
    "message": "First Meaningful Paint"
  },
  "lighthouse-core/audits/metrics/first-meaningful-paint.js | description": {
    "message": "First Meaningful Paint measures when the primary content of a page is visible. [Learn more](https://developers.google.com/web/tools/lighthouse/audits/first-meaningful-paint)."
  },
  "lighthouse-core/audits/metrics/interactive.js | title": {
    "message": "Time to Interactive"
  },
  "lighthouse-core/audits/metrics/interactive.js | description": {
    "message": "Interactive marks the time at which the page is fully interactive. [Learn more](https://developers.google.com/web/tools/lighthouse/audits/consistently-interactive)."
  },
  "lighthouse-core/audits/metrics/speed-index.js | title": {
    "message": "Speed Index"
  },
  "lighthouse-core/audits/metrics/speed-index.js | description": {
    "message": "Speed Index shows how quickly the contents of a page are visibly populated. [Learn more](https://developers.google.com/web/tools/lighthouse/audits/speed-index)."
  },
  "lighthouse-core/audits/redirects.js | title": {
    "message": "Avoid multiple page redirects"
  },
  "lighthouse-core/audits/redirects.js | description": {
    "message": "Redirects introduce additional delays before the page can be loaded. [Learn more](https://developers.google.com/web/tools/lighthouse/audits/redirects)."
  },
  "lighthouse-core/audits/time-to-first-byte.js | title": {
    "message": "Keep server response times low (TTFB)"
  },
  "lighthouse-core/audits/time-to-first-byte.js | description": {
    "message": "Time To First Byte identifies the time at which your server sends a response. [Learn more](https://developers.google.com/web/tools/lighthouse/audits/ttfb)."
  },
  "lighthouse-core/audits/time-to-first-byte.js | displayValue": {
    "message": "Root document took {timeInMs, number, milliseconds} ms"
  },
  "lighthouse-core/audits/user-timings.js | title": {
    "message": "User Timing marks and measures"
  },
  "lighthouse-core/audits/user-timings.js | description": {
    "message": "Consider instrumenting your app with the User Timing API to create custom, real-world measurements of key user experiences. [Learn more](https://developers.google.com/web/tools/lighthouse/audits/user-timing)."
  },
  "lighthouse-core/audits/user-timings.js | displayValue": {
    "message": "{itemCount, plural,\n    one {1 user timing}\n    other {# user timings}\n    }"
  },
  "lighthouse-core/audits/uses-rel-preconnect.js | title": {
    "message": "Avoid multiple, costly round trips to any origin"
  },
  "lighthouse-core/audits/uses-rel-preconnect.js | description": {
    "message": "Consider adding preconnect or dns-prefetch resource hints to establish early connections to important third-party origins. [Learn more](https://developers.google.com/web/fundamentals/performance/resource-prioritization#preconnect)."
  },
  "lighthouse-core/audits/uses-rel-preload.js | title": {
    "message": "Preload key requests"
  },
  "lighthouse-core/audits/uses-rel-preload.js | description": {
    "message": "Consider using <link rel=preload> to prioritize fetching late-discovered resources sooner. [Learn more](https://developers.google.com/web/tools/lighthouse/audits/preload)."
  },
  "lighthouse-core/config/default-config.js | performanceCategoryTitle": {
    "message": "Performance"
  },
  "lighthouse-core/config/default-config.js | metricGroupTitle": {
    "message": "Metrics"
  },
  "lighthouse-core/config/default-config.js | loadOpportunitiesGroupTitle": {
    "message": "Opportunities"
  },
  "lighthouse-core/config/default-config.js | loadOpportunitiesGroupDescription": {
    "message": "These are opportunities to speed up your application by optimizing the following resources."
  },
  "lighthouse-core/config/default-config.js | diagnosticsGroupTitle": {
    "message": "Diagnostics"
  },
  "lighthouse-core/config/default-config.js | diagnosticsGroupDescription": {
    "message": "More information about the performance of your application."
  },
  "lighthouse-core/lib/i18n.js | ms": {
    "message": "{timeInMs, number, milliseconds} ms"
  },
  "lighthouse-core/lib/i18n.js | displayValueByteSavings": {
    "message": "Potential savings of {wastedBytes, number, bytes} KB"
  },
  "lighthouse-core/lib/i18n.js | displayValueMsSavings": {
    "message": "Potential savings of {wastedMs, number, milliseconds} ms"
  },
  "lighthouse-core/lib/i18n.js | columnURL": {
    "message": "URL"
  },
  "lighthouse-core/lib/i18n.js | columnSize": {
    "message": "Size (KB)"
  },
  "lighthouse-core/lib/i18n.js | columnCacheTTL": {
    "message": "Cache TTL"
  },
  "lighthouse-core/lib/i18n.js | columnWastedBytes": {
    "message": "Potential Savings (KB)"
  },
  "lighthouse-core/lib/i18n.js | columnWastedMs": {
    "message": "Potential Savings (ms)"
  },
<<<<<<< HEAD
  "lighthouse-core/lib/i18n.js | columnTimeSpent": {
    "message": "Time Spent"
=======
  "lighthouse-core/lib/i18n.js | displayValueWastedMs": {
    "message": "Potential savings of {wastedMs, number, milliseconds} ms"
  },
  "lighthouse-core/report/html/renderer/util.js | varianceDisclaimer": {
    "message": "Values are estimated and may vary."
  },
  "lighthouse-core/report/html/renderer/util.js | opportunityResourceColumnLabel": {
    "message": "Resource to optimize"
  },
  "lighthouse-core/report/html/renderer/util.js | opportunitySavingsColumnLabel": {
    "message": "Estimated Savings"
  },
  "lighthouse-core/report/html/renderer/util.js | errorMissingAuditInfo": {
    "message": "Report error: no audit information"
  },
  "lighthouse-core/report/html/renderer/util.js | errorLabel": {
    "message": "Error!"
  },
  "lighthouse-core/report/html/renderer/util.js | warningHeader": {
    "message": "Warnings: "
  },
  "lighthouse-core/report/html/renderer/util.js | auditGroupExpandTooltip": {
    "message": "Show audits"
  },
  "lighthouse-core/report/html/renderer/util.js | passedAuditsGroupTitle": {
    "message": "Passed audits"
  },
  "lighthouse-core/report/html/renderer/util.js | notApplicableAuditsGroupTitle": {
    "message": "Not applicable"
  },
  "lighthouse-core/report/html/renderer/util.js | manualAuditsGroupTitle": {
    "message": "Additional items to manually check"
  },
  "lighthouse-core/report/html/renderer/util.js | toplevelWarningsMessage": {
    "message": "There were issues affecting this run of Lighthouse:"
  },
  "lighthouse-core/report/html/renderer/util.js | scorescaleLabel": {
    "message": "Score scale:"
>>>>>>> eda3a3e2
  }
}<|MERGE_RESOLUTION|>--- conflicted
+++ resolved
@@ -84,7 +84,7 @@
     "message": "A long cache lifetime can speed up repeat visits to your page. [Learn more](https://developers.google.com/web/tools/lighthouse/audits/cache-policy)."
   },
   "lighthouse-core/audits/byte-efficiency/uses-long-cache-ttl.js | displayValue": {
-    "message": "{itemCount, plural,\n    one {1 resource found}\n    other {# resources found}\n    }"
+    "message": "{itemCount, plural,\n    =1 {1 resource found}\n    other {# resources found}\n    }"
   },
   "lighthouse-core/audits/byte-efficiency/uses-optimized-images.js | title": {
     "message": "Efficiently encode images"
@@ -117,7 +117,7 @@
     "message": "The Critical Request Chains below show you what resources are issued with a high priority. Consider reducing the length of chains, reducing the download size of resources, or deferring the download of unnecessary resources to improve page load. [Learn more](https://developers.google.com/web/tools/lighthouse/audits/critical-request-chains)."
   },
   "lighthouse-core/audits/critical-request-chains.js | displayValue": {
-    "message": "{itemCount, plural,\n    one {1 chain found}\n    other {# chains found}\n    }"
+    "message": "{itemCount, plural,\n    =1 {1 chain found}\n    other {# chains found}\n    }"
   },
   "lighthouse-core/audits/dobetterweb/dom-size.js | title": {
     "message": "Avoids an excessive DOM size"
@@ -138,7 +138,7 @@
     "message": "Maximum Children"
   },
   "lighthouse-core/audits/dobetterweb/dom-size.js | displayValue": {
-    "message": "{itemCount, plural,\n    one {1 node}\n    other {# nodes}\n    }"
+    "message": "{itemCount, plural,\n    =1 {1 node}\n    other {# nodes}\n    }"
   },
   "lighthouse-core/audits/font-display.js | title": {
     "message": "All text remains visible during webfont loads"
@@ -219,7 +219,7 @@
     "message": "Consider instrumenting your app with the User Timing API to create custom, real-world measurements of key user experiences. [Learn more](https://developers.google.com/web/tools/lighthouse/audits/user-timing)."
   },
   "lighthouse-core/audits/user-timings.js | displayValue": {
-    "message": "{itemCount, plural,\n    one {1 user timing}\n    other {# user timings}\n    }"
+    "message": "{itemCount, plural,\n    =1 {1 user timing}\n    other {# user timings}\n    }"
   },
   "lighthouse-core/audits/uses-rel-preconnect.js | title": {
     "message": "Avoid multiple, costly round trips to any origin"
@@ -275,12 +275,8 @@
   "lighthouse-core/lib/i18n.js | columnWastedMs": {
     "message": "Potential Savings (ms)"
   },
-<<<<<<< HEAD
   "lighthouse-core/lib/i18n.js | columnTimeSpent": {
     "message": "Time Spent"
-=======
-  "lighthouse-core/lib/i18n.js | displayValueWastedMs": {
-    "message": "Potential savings of {wastedMs, number, milliseconds} ms"
   },
   "lighthouse-core/report/html/renderer/util.js | varianceDisclaimer": {
     "message": "Values are estimated and may vary."
@@ -317,6 +313,5 @@
   },
   "lighthouse-core/report/html/renderer/util.js | scorescaleLabel": {
     "message": "Score scale:"
->>>>>>> eda3a3e2
   }
 }